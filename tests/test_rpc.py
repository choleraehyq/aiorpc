--- conflicted
+++ resolved
@@ -67,10 +67,7 @@
 
     loop.run_until_complete(_test_call())
 
-
-<<<<<<< HEAD
-# Test server side exception handling
-=======
+    
 def test_context_manager():
     async def _test_context_manager():
         async with RPCClient(HOST, PORT) as client:
@@ -78,8 +75,7 @@
             eq_('message', ret)
     loop.run_until_complete(_test_context_manager())
 
-
->>>>>>> 2c97d0db
+    
 @raises(RPCError)
 def test_call_server_side_exception():
     async def _test_call_server_side_exception():
